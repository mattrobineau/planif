--- conflicted
+++ resolved
@@ -4,15 +4,10 @@
     schedule::Schedule,
     settings::{Duration, PrincipalSettings, Settings},
 };
-<<<<<<< HEAD
 use std::rc::Rc;
-use windows::core::{Interface, BSTR};
-use windows::Win32::System::Com::VARIANT;
-=======
 use windows::core::ComInterface;
 use windows::core::BSTR;
 use windows::Win32::Foundation::VARIANT_BOOL;
->>>>>>> c346d47a
 use windows::Win32::System::Com::{
     CoCreateInstance, CoInitializeEx, CoUninitialize, CLSCTX_ALL, COINIT_MULTITHREADED, VARIANT,
 };
@@ -102,19 +97,14 @@
     /// ```
     pub fn new(com: &ComRuntime) -> Result<Self, Box<dyn std::error::Error>> {
         unsafe {
-<<<<<<< HEAD
             let sb_com = com.clone();
-=======
-            // On error of unsafe, CoUnintialize!
-            CoInitializeEx(None, COINIT_MULTITHREADED)?;
->>>>>>> c346d47a
 
             let task_service: ITaskService = CoCreateInstance(&TaskScheduler, None, CLSCTX_ALL)?;
             task_service.Connect(
-                &VARIANT::default(),
-                &VARIANT::default(),
-                &VARIANT::default(),
-                &VARIANT::default(),
+                VARIANT::default(),
+                VARIANT::default(),
+                VARIANT::default(),
+                VARIANT::default(),
             )?;
 
             let task_folder: ITaskFolder = task_service.GetFolder(&BSTR::from("\\"))?;
@@ -488,11 +478,7 @@
     ) -> Result<Self, Box<dyn std::error::Error>> {
         if let Some(trigger) = &self.schedule.trigger {
             unsafe {
-<<<<<<< HEAD
                 trigger.SetExecutionTimeLimit(&BSTR::from(time_limit.to_string()))?;
-=======
-                trigger.SetExecutionTimeLimit(&BSTR::from(time_limit))?;
->>>>>>> c346d47a
             }
             Ok(self)
         } else {
@@ -620,15 +606,9 @@
         if let Some(trigger) = &self.schedule.trigger {
             unsafe {
                 let repetition: IRepetitionPattern = trigger.Repetition()?;
-<<<<<<< HEAD
                 repetition.SetDuration(&BSTR::from(duration.to_string()))?;
                 repetition.SetInterval(&BSTR::from(interval.to_string()))?;
-                repetition.SetStopAtDurationEnd(stop_at_duration_end as i16)?;
-=======
-                repetition.SetDuration(&BSTR::from(duration))?;
-                repetition.SetInterval(&BSTR::from(interval))?;
                 repetition.SetStopAtDurationEnd(VARIANT_BOOL::from(stop_at_duration_end))?;
->>>>>>> c346d47a
             }
             Ok(self)
         } else {
@@ -722,11 +702,7 @@
 
                 #[allow(deprecated)]
                 if let Some(setting) = s.idle_duration {
-<<<<<<< HEAD
                     idle_settings.SetIdleDuration(&BSTR::from(setting.to_string()))?;
-=======
-                    idle_settings.SetIdleDuration(&BSTR::from(setting))?;
->>>>>>> c346d47a
                 }
 
                 if let Some(setting) = s.restart_on_idle {
@@ -739,11 +715,7 @@
 
                 #[allow(deprecated)]
                 if let Some(setting) = s.wait_timeout {
-<<<<<<< HEAD
                     idle_settings.SetWaitTimeout(&BSTR::from(setting.to_string()))?;
-=======
-                    idle_settings.SetWaitTimeout(&BSTR::from(setting))?;
->>>>>>> c346d47a
                 }
 
                 task_settings.SetIdleSettings(&idle_settings)?;
@@ -771,11 +743,7 @@
             }
 
             if let Some(s) = settings.delete_expired_task_after {
-<<<<<<< HEAD
                 task_settings.SetDeleteExpiredTaskAfter(&BSTR::from(s.to_string()))?;
-=======
-                task_settings.SetDeleteExpiredTaskAfter(&BSTR::from(s))?;
->>>>>>> c346d47a
             }
 
             if let Some(s) = settings.disallow_start_if_on_batteries {
@@ -861,12 +829,8 @@
             let trigger = self.schedule.triggers.Create(TASK_TRIGGER_BOOT)?;
             let i_boot_trigger: IBootTrigger = trigger.cast::<IBootTrigger>()?;
             i_boot_trigger.SetId(&BSTR::from(id))?;
-<<<<<<< HEAD
-            i_boot_trigger.SetEnabled(enabled.into())?;
-=======
             i_boot_trigger.SetEnabled(VARIANT_BOOL::from(enabled))?;
 
->>>>>>> c346d47a
             // Default start boundary to now()
             self.schedule.trigger = Some(i_boot_trigger.cast::<ITrigger>()?);
         }
@@ -892,11 +856,7 @@
         if let Some(trigger) = &self.schedule.trigger {
             unsafe {
                 let i_boot_trigger: IBootTrigger = trigger.cast::<IBootTrigger>()?;
-<<<<<<< HEAD
                 i_boot_trigger.SetDelay(&BSTR::from(delay.to_string()))?;
-=======
-                i_boot_trigger.SetDelay(&BSTR::from(delay))?;
->>>>>>> c346d47a
             }
             Ok(self)
         } else {
@@ -925,13 +885,8 @@
             let trigger = self.schedule.triggers.Create(TASK_TRIGGER_DAILY)?;
             let i_daily_trigger: IDailyTrigger = trigger.cast::<IDailyTrigger>()?;
             i_daily_trigger.SetId(&BSTR::from(id))?;
-<<<<<<< HEAD
-            i_daily_trigger.SetEnabled(enabled.into())?;
-            self.schedule.trigger = Some(i_daily_trigger.into());
-=======
             i_daily_trigger.SetEnabled(VARIANT_BOOL::from(enabled))?;
             self.schedule.trigger = Some(i_daily_trigger.cast::<ITrigger>()?);
->>>>>>> c346d47a
         }
         Ok(self)
     }
@@ -978,11 +933,7 @@
         if let Some(i_trigger) = &self.schedule.trigger {
             unsafe {
                 let i_daily_trigger: IDailyTrigger = i_trigger.cast::<IDailyTrigger>()?;
-<<<<<<< HEAD
                 i_daily_trigger.SetRandomDelay(&BSTR::from(delay.to_string()))?;
-=======
-                i_daily_trigger.SetRandomDelay(&BSTR::from(delay))?;
->>>>>>> c346d47a
             }
             Ok(self)
         } else {
@@ -1010,11 +961,7 @@
         if let Some(trigger) = &self.schedule.trigger {
             unsafe {
                 let i_event_trigger: IEventTrigger = trigger.cast::<IEventTrigger>()?;
-<<<<<<< HEAD
                 i_event_trigger.SetDelay(&BSTR::from(delay.to_string()))?;
-=======
-                i_event_trigger.SetDelay(&BSTR::from(delay))?;
->>>>>>> c346d47a
             }
             Ok(self)
         } else {
@@ -1056,13 +1003,8 @@
             let trigger = self.schedule.triggers.Create(TASK_TRIGGER_EVENT)?;
             let i_event_trigger: IEventTrigger = trigger.cast::<IEventTrigger>()?;
             i_event_trigger.SetId(&BSTR::from(id))?;
-<<<<<<< HEAD
-            i_event_trigger.SetEnabled(enabled.into())?;
-            self.schedule.trigger = Some(i_event_trigger.into());
-=======
             i_event_trigger.SetEnabled(VARIANT_BOOL::from(enabled))?;
             self.schedule.trigger = Some(i_event_trigger.cast::<ITrigger>()?);
->>>>>>> c346d47a
         }
         Ok(self)
     }
@@ -1111,13 +1053,8 @@
             let trigger = self.schedule.triggers.Create(TASK_TRIGGER_IDLE)?;
             let i_idle_trigger: IIdleTrigger = trigger.cast::<IIdleTrigger>()?;
             i_idle_trigger.SetId(&BSTR::from(id))?;
-<<<<<<< HEAD
-            i_idle_trigger.SetEnabled(enabled.into())?;
-            self.schedule.trigger = Some(i_idle_trigger.into());
-=======
             i_idle_trigger.SetEnabled(VARIANT_BOOL::from(enabled))?;
             self.schedule.trigger = Some(i_idle_trigger.cast::<ITrigger>()?);
->>>>>>> c346d47a
         }
         Ok(self)
     }
@@ -1140,11 +1077,7 @@
             let trigger = self.schedule.triggers.Create(TASK_TRIGGER_LOGON)?;
             let i_logon_trigger: ILogonTrigger = trigger.cast::<ILogonTrigger>()?;
             i_logon_trigger.SetId(&BSTR::from(id))?;
-<<<<<<< HEAD
-            i_logon_trigger.SetEnabled(enabled.into())?;
-=======
             i_logon_trigger.SetEnabled(VARIANT_BOOL::from(enabled))?;
->>>>>>> c346d47a
 
             self.schedule.trigger = Some(i_logon_trigger.cast::<ITrigger>()?);
         }
@@ -1169,11 +1102,7 @@
         if let Some(trigger) = &self.schedule.trigger {
             unsafe {
                 let i_logon_trigger: ILogonTrigger = trigger.cast::<ILogonTrigger>()?;
-<<<<<<< HEAD
                 i_logon_trigger.SetDelay(&BSTR::from(delay.to_string()))?;
-=======
-                i_logon_trigger.SetDelay(&BSTR::from(delay))?;
->>>>>>> c346d47a
             }
             Ok(self)
         } else {
@@ -1301,11 +1230,7 @@
         if let Some(i_trigger) = &self.schedule.trigger {
             unsafe {
                 let i_monthly_trigger: IMonthlyTrigger = i_trigger.cast::<IMonthlyTrigger>()?;
-<<<<<<< HEAD
                 i_monthly_trigger.SetRandomDelay(&BSTR::from(delay.to_string()))?;
-=======
-                i_monthly_trigger.SetRandomDelay(&BSTR::from(delay))?;
->>>>>>> c346d47a
             }
             Ok(self)
         } else {
@@ -1355,13 +1280,8 @@
             let trigger = self.schedule.triggers.Create(TASK_TRIGGER_MONTHLY)?;
             let i_monthly_trigger: IMonthlyTrigger = trigger.cast::<IMonthlyTrigger>()?;
             i_monthly_trigger.SetId(&BSTR::from(id))?;
-<<<<<<< HEAD
-            i_monthly_trigger.SetEnabled(enabled.into())?;
-            self.schedule.trigger = Some(i_monthly_trigger.into());
-=======
             i_monthly_trigger.SetEnabled(VARIANT_BOOL::from(enabled))?;
             self.schedule.trigger = Some(i_monthly_trigger.cast::<ITrigger>()?);
->>>>>>> c346d47a
         }
         Ok(self)
     }
@@ -1441,11 +1361,7 @@
             unsafe {
                 let i_monthly_dow_trigger: IMonthlyDOWTrigger =
                     i_trigger.cast::<IMonthlyDOWTrigger>()?;
-<<<<<<< HEAD
                 i_monthly_dow_trigger.SetRandomDelay(&BSTR::from(delay.to_string()))?;
-=======
-                i_monthly_dow_trigger.SetRandomDelay(&BSTR::from(delay))?;
->>>>>>> c346d47a
             }
             Ok(self)
         } else {
@@ -1526,13 +1442,8 @@
             let trigger = self.schedule.triggers.Create(TASK_TRIGGER_MONTHLYDOW)?;
             let i_monthly_dow_trigger: IMonthlyDOWTrigger = trigger.cast::<IMonthlyDOWTrigger>()?;
             i_monthly_dow_trigger.SetId(&BSTR::from(id))?;
-<<<<<<< HEAD
-            i_monthly_dow_trigger.SetEnabled(enabled.into())?;
-            self.schedule.trigger = Some(i_monthly_dow_trigger.into());
-=======
             i_monthly_dow_trigger.SetEnabled(VARIANT_BOOL::from(enabled))?;
             self.schedule.trigger = Some(i_monthly_dow_trigger.cast::<ITrigger>()?);
->>>>>>> c346d47a
         }
         Ok(self)
     }
@@ -1561,11 +1472,7 @@
             unsafe {
                 let i_registration_trigger: IRegistrationTrigger =
                     trigger.cast::<IRegistrationTrigger>()?;
-<<<<<<< HEAD
                 i_registration_trigger.SetDelay(&BSTR::from(delay.to_string()))?;
-=======
-                i_registration_trigger.SetDelay(&BSTR::from(delay))?;
->>>>>>> c346d47a
             }
             Ok(self)
         } else {
@@ -1590,13 +1497,8 @@
             let i_registration_trigger: IRegistrationTrigger =
                 trigger.cast::<IRegistrationTrigger>()?;
             i_registration_trigger.SetId(&BSTR::from(id))?;
-<<<<<<< HEAD
-            i_registration_trigger.SetEnabled(enabled.into())?;
-            self.schedule.trigger = Some(i_registration_trigger.into());
-=======
             i_registration_trigger.SetEnabled(VARIANT_BOOL::from(enabled))?;
             self.schedule.trigger = Some(i_registration_trigger.cast::<ITrigger>()?);
->>>>>>> c346d47a
         }
         Ok(self)
     }
@@ -1623,11 +1525,7 @@
             let trigger = self.schedule.triggers.Create(TASK_TRIGGER_TIME)?;
             let i_time_trigger: ITimeTrigger = trigger.cast::<ITimeTrigger>()?;
             i_time_trigger.SetId(&BSTR::from(id))?;
-<<<<<<< HEAD
-            i_time_trigger.SetEnabled(enabled.into())?;
-=======
             i_time_trigger.SetEnabled(VARIANT_BOOL::from(enabled))?;
->>>>>>> c346d47a
 
             self.schedule.trigger = Some(i_time_trigger.cast::<ITrigger>()?);
         }
@@ -1652,11 +1550,7 @@
         if let Some(i_trigger) = &self.schedule.trigger {
             unsafe {
                 let i_time_trigger: ITimeTrigger = i_trigger.cast::<ITimeTrigger>()?;
-<<<<<<< HEAD
                 i_time_trigger.SetRandomDelay(&BSTR::from(delay.to_string()))?;
-=======
-                i_time_trigger.SetRandomDelay(&BSTR::from(delay))?;
->>>>>>> c346d47a
             }
             Ok(self)
         } else {
@@ -1683,11 +1577,7 @@
             let trigger = self.schedule.triggers.Create(TASK_TRIGGER_WEEKLY)?;
             let i_weekly_trigger: IWeeklyTrigger = trigger.cast::<IWeeklyTrigger>()?;
             i_weekly_trigger.SetId(&BSTR::from(id))?;
-<<<<<<< HEAD
-            i_weekly_trigger.SetEnabled(enabled.into())?;
-=======
             i_weekly_trigger.SetEnabled(VARIANT_BOOL::from(enabled))?;
->>>>>>> c346d47a
 
             self.schedule.trigger = Some(i_weekly_trigger.cast::<ITrigger>()?);
         }
@@ -1765,11 +1655,7 @@
         if let Some(i_trigger) = &self.schedule.trigger {
             unsafe {
                 let i_weekly_trigger: IWeeklyTrigger = i_trigger.cast::<IWeeklyTrigger>()?;
-<<<<<<< HEAD
                 i_weekly_trigger.SetRandomDelay(&BSTR::from(delay.to_string()))?;
-=======
-                i_weekly_trigger.SetRandomDelay(&BSTR::from(delay))?;
->>>>>>> c346d47a
             }
             Ok(self)
         } else {
