use chrono::prelude::*;
use planif::enums::TaskCreationFlags;
<<<<<<< HEAD
use planif::schedule_builder::{Action, ComRuntime, ScheduleBuilder};

fn main() -> Result<(), Box<dyn std::error::Error>> {
    let com = ComRuntime::new()?;

    let sb = ScheduleBuilder::new(&com).unwrap();
=======
use planif::schedule_builder::{Action, ScheduleBuilder};

fn main() -> Result<(), Box<dyn std::error::Error>> {
    let sb = ScheduleBuilder::new().unwrap();

>>>>>>> c346d47a
    sb.create_daily()
        .author("Matt")?
        .description("Test Trigger")?
        .trigger("test_trigger", true)?
        .days_interval(1)?
        .action(Action::new("test", "notepad.exe", "", ""))?
        .start_boundary(&Local::now().to_rfc3339())?
        .build()?
        .register("TaskName", TaskCreationFlags::CreateOrUpdate as i32)?;

    Ok(())
}<|MERGE_RESOLUTION|>--- conflicted
+++ resolved
@@ -1,19 +1,11 @@
 use chrono::prelude::*;
 use planif::enums::TaskCreationFlags;
-<<<<<<< HEAD
 use planif::schedule_builder::{Action, ComRuntime, ScheduleBuilder};
 
 fn main() -> Result<(), Box<dyn std::error::Error>> {
     let com = ComRuntime::new()?;
 
     let sb = ScheduleBuilder::new(&com).unwrap();
-=======
-use planif::schedule_builder::{Action, ScheduleBuilder};
-
-fn main() -> Result<(), Box<dyn std::error::Error>> {
-    let sb = ScheduleBuilder::new().unwrap();
-
->>>>>>> c346d47a
     sb.create_daily()
         .author("Matt")?
         .description("Test Trigger")?
